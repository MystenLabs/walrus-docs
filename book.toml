--- conflicted
+++ resolved
@@ -13,19 +13,6 @@
 theme = "theme"
 additional-css = ["./mdbook-admonish.css"]
 
-<<<<<<< HEAD
-# [output.linkcheck2]
-# optional = true
-# follow-web-links = true
-# warning-policy = "error"
-# exclude = [
-#   'MystenLabs/walrus-docs',
-#   'walrus\.site', # No service worker in the link checker.
-#   'google\.com',
-#   'x\.com',
-#   'suiscan\.xyz',
-# ]
-=======
 [output.linkcheck]
 optional = true
 follow-web-links = true
@@ -36,7 +23,6 @@
   'x\.com',
   'suiscan\.xyz',
 ]
->>>>>>> bc34bba2
 
 [preprocessor]
 
